--- conflicted
+++ resolved
@@ -37,43 +37,6 @@
 #include <boost/test/unit_test.hpp>
 #include <array>
 
-<<<<<<< HEAD
-constexpr auto la = sstables::sstable::version_types::la;
-constexpr auto big = sstables::sstable::format_types::big;
-
-class column_family_test {
-    lw_shared_ptr<column_family> _cf;
-public:
-    column_family_test(lw_shared_ptr<column_family> cf) : _cf(cf) {}
-
-    void add_sstable(sstables::shared_sstable sstable) {
-        _cf->_sstables->insert(std::move(sstable));
-    }
-
-    // NOTE: must run in a thread
-    void rebuild_sstable_list(const std::vector<sstables::shared_sstable>& new_sstables,
-            const std::vector<sstables::shared_sstable>& sstables_to_remove) {
-        _cf->_sstables = _cf->build_new_sstable_list(new_sstables, sstables_to_remove).get0();
-    }
-
-    static void update_sstables_known_generation(column_family& cf, unsigned generation) {
-        cf.update_sstables_known_generation(generation);
-    }
-
-    static uint64_t calculate_generation_for_new_table(column_family& cf) {
-        return cf.calculate_generation_for_new_table();
-    }
-
-    static int64_t calculate_shard_from_sstable_generation(int64_t generation) {
-        return column_family::calculate_shard_from_sstable_generation(generation);
-    }
-
-    future<stop_iteration> try_flush_memtable_to_sstable(lw_shared_ptr<memtable> mt) {
-        return _cf->try_flush_memtable_to_sstable(mt, sstable_write_permit::unconditional());
-    }
-};
-=======
->>>>>>> 0d24b1d4
 
 namespace sstables {
 
